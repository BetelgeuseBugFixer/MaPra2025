# Virtual environments
.venv/

# IDE / editor configs
.idea/
.DS_Store

# Temporary / scratch files
tmp_results.txt
tmp.pdb
/tmpFolder/
foldseek_temp.txt

# data
/similarity_score/test_pdbs/
/similarity_score/error.txt
#data/casp14_test/casp14_emb/*

# Helper scripts
utils/pdb_to_fasta.py
utils/ly6.ipynb

# models
models/*.pt

<<<<<<< HEAD
train_std_err.err
train_std_output.out
=======
# slurm out
slurm_out/

models/model_out
models/model_files
>>>>>>> 03401698
<|MERGE_RESOLUTION|>--- conflicted
+++ resolved
@@ -23,13 +23,8 @@
 # models
 models/*.pt
 
-<<<<<<< HEAD
-train_std_err.err
-train_std_output.out
-=======
 # slurm out
 slurm_out/
 
 models/model_out
-models/model_files
->>>>>>> 03401698
+models/model_files