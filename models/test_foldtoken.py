import argparse
import builtins
import copy
import gzip
import json
from pathlib import Path
import os

import torch
from biotite.structure.io.pdb import PDBFile
from biotite.structure import lddt
from biotite.structure.filter import _filter_atom_names
from torch import nn
from torch.nn.utils.rnn import pad_sequence
import torch.nn.functional as F

from models.bio2token.data.utils.tokens import PAD_CLASS
from models.bio2token.decoder import Bio2tokenDecoder
from models.bio2token.losses.rmsd import RMSDConfig, RMSD
from models.bio2token.models.autoencoder import AutoencoderConfig, Autoencoder
from models.bio2token.utils.configs import utilsyaml_to_dict, pi_instantiate
from models.model_utils import _masked_accuracy, calc_token_loss, calc_lddt_scores, SmoothLDDTLoss, \
    batch_pdbs_for_bio2token, print_trainable_parameters
from models.prot_t5.prot_t5 import ProtT5
from models.datasets.datasets import PAD_LABEL
from models.simple_classifier.simple_classifier import ResidueTokenCNN
from models.bio2token.data.utils.utils import pdb_2_dict, uniform_dataframe, compute_masks, pad_and_stack_batch, \
    filter_batch

from models.foldtoken_decoder.foldtoken import FoldToken
from models.end_to_end.whole_model import TFold, FinalModel
from transformers import T5EncoderModel, T5Tokenizer
from hydra_zen import load_from_yaml, builds, instantiate


def load_prot_from_pdb(pdb_file):
    # load
    file = PDBFile.read(pdb_file)
    array_stack = file.get_structure(model=1)
    # filter canonical atoms
    return array_stack[_filter_atom_names(array_stack, ["N", "CA", "C", "O"])]


def load_casp_tokens(token_jsonl):
    token_data = {}

    with open(token_jsonl, "r") as f:
        for line in f:
            entry = json.loads(line)
            token_data.update(entry)
    return token_data


def decode_atom_coordinates(vq_codes, foldtoken_model):
    protein = foldtoken_model.decode_single_prot(vq_codes, "test.pdb")
    X, _, _ = protein.to_XCS(all_atom=False)
    return X


def read_fasta(fasta_path: Path) -> dict:
    """
    Read a FASTA file and return a dict {seq_id: sequence_string}.
    """
    sequences = {}
    with fasta_path.open('r') as f:
        seq_id = None
        for line in f:
            line = line.strip()
            if not line:
                continue
            if line.startswith('>'):
                seq_id = line[1:].split()[0]
                sequences[seq_id] = ''
            else:
                sequences[seq_id] += line.upper().replace('-', '')
    return sequences


def sanity_test():
    device = "cuda"
    model = FoldToken(device=device)
    test_pdb = "tokenizer_benchmark/casps/casp14/T1024-D1.pdb"
    test_tokens = load_casp_tokens("data/casp14_test/casp14_tokens.jsonl")["T1024-D1"]["vqid"]
    # test_pdb = "data/lys6/pdb_files/pdb/AF-A0A0A0AJ30-F1-model_v4.pdb"
    # test_tokens = load_casp_tokens("/mnt/data/lys6/tokens_sanitized.jsonl")["A0A0A0AJ30"]["vqid"]

    # get ref
    ref_protein = load_prot_from_pdb(test_pdb)

    # encode and decode model
    locally_encoded_vq_codes = model.encode_pdb(test_pdb)
    locally_encoded_coords = decode_atom_coordinates(locally_encoded_vq_codes, model).detach().squeeze(0).reshape(-1,
                                                                                                                  3).cpu().numpy()

    # also load prev computed tokens
    pre_encoded_vq_codes = torch.tensor(test_tokens, dtype=torch.long, device=device)
    pre_encoded_coords = decode_atom_coordinates(pre_encoded_vq_codes, model).detach().squeeze(0).reshape(-1,
                                                                                                          3).cpu().numpy()

    # compare vq codes
    print(f"identical vq codes: {((locally_encoded_vq_codes == pre_encoded_vq_codes).float().mean()) * 100:.2f}%")

    # get scores
    print(f"locally encoded: {lddt(ref_protein, locally_encoded_coords)}")
    print(f"pre encoded: {lddt(ref_protein, pre_encoded_coords)}")
    print(f"locally encoded: {lddt(ref_protein, locally_encoded_coords, aggregation='residue')}")
    print(f"pre encoded: {lddt(ref_protein, pre_encoded_coords, aggregation='residue')}")


three_to_one_dict = {
    'ALA': 'A', 'ARG': 'R', 'ASN': 'N', 'ASP': 'D',
    'CYS': 'C', 'GLN': 'Q', 'GLU': 'E', 'GLY': 'G',
    'HIS': 'H', 'ILE': 'I', 'LEU': 'L', 'LYS': 'K',
    'MET': 'M', 'PHE': 'F', 'PRO': 'P', 'SER': 'S',
    'THR': 'T', 'TRP': 'W', 'TYR': 'Y', 'VAL': 'V'
}


def get_seq_from_pdb(pdb_file: str) -> str | None:
    seq = ""
    chain_id = None
    with open(pdb_file, 'r') as f:
        for line in f.readlines():
            if line.startswith("ATOM") and line[12:16].strip() == "CA":
                current_chain = line[21]
                if chain_id is None:
                    chain_id = current_chain
                else:
                    if current_chain != chain_id:
                        return None
                res_name = line[17:20].strip()
                seq += three_to_one_dict[res_name]
            elif line.startswith("ENDMDL"):
                break
    return seq


def sample_workflow():
    device = "cuda"
    # init models
    plm = ProtT5(device=device).to(device)
    decoder = FoldToken(device=device)

    # define input
    # test_pdbs=["tokenizer_benchmark/casps/casp14/T1024-D1.pdb","tokenizer_benchmark/casps/casp14/T1024-D2.pdb"]
    ly6_pdb_dir = "/mnt/data/lys6/pdb_files/pdb"
    # open split
    with open("/mnt/data/lys6/split_ids.json", "r") as split_file:
        split = json.load(split_file)
    train_set = set(split["train"])
    test_set = set(split["test"])
    val_set = set(split["val"])

    # define sets
    all_pdb_files = [pdb for pdb in os.listdir(ly6_pdb_dir) if pdb.endswith(".pdb")]
    train_pdbs = [os.path.join(ly6_pdb_dir, pdb) for pdb in all_pdb_files if pdb.split("-")[1] in train_set]
    val_pdbs = [os.path.join(ly6_pdb_dir, pdb) for pdb in all_pdb_files if pdb.split("-")[1] in val_set]
    test_pdbs = [os.path.join(ly6_pdb_dir, pdb) for pdb in all_pdb_files if pdb.split("-")[1] in test_set]
    sets = [train_pdbs, val_pdbs, test_pdbs]
    set_names = ["train", "val", "test"]
    # define models
    overfitted_cnn = ResidueTokenCNN.load_cnn("train_run/cnn_k9_7_5_h4096_4096_2048.pt").to(device)
    non_overfitted_large_cnn = ResidueTokenCNN.load_cnn("train_run/cnn_k5_5_5_5_h4096_2048_2048_2048.pt").to(device)
    non_overfitted_smol_cnn = ResidueTokenCNN.load_cnn("train_run/cnn_k5_5_h2048_2048.pt").to(device)
    models = [overfitted_cnn, non_overfitted_large_cnn, non_overfitted_smol_cnn]
    model_names = ["overfitted", "large not overfitted", "small not overfitted"]
    # models = [ResidueTokenCNN(1024, [2048, 2048], 1024, [5, 5]).to(device)]
    # model_names = ["random"]
    # run analysis
    plm.eval()
    decoder.eval()
    with torch.no_grad():
        for cnn, model_name in zip(models, model_names):
            cnn.eval()
            for current_set, set_name in zip(sets, set_names):
                lddt_scores = []
                # create batches
                batch_size = 16
                for batch in range(0, len(current_set), batch_size):
                    pdb_batch = current_set[batch:batch + batch_size]
                    seqs = [get_seq_from_pdb(pdb) for pdb in pdb_batch]
                    true_lengths = [len(seq) for seq in seqs]
                    # print(f"true_lengths: {true_lengths}")
                    # print(seqs)
                    seqs = [raw_seq.translate(str.maketrans('UZO', 'XXX')) for raw_seq in seqs]
                    seqs = [" ".join(raw_seq) for raw_seq in seqs]
                    # print(seqs)
                    # run through model
                    emb = plm(seqs)
                    emb = [emb[i, : length] for i, length in enumerate(true_lengths)]
                    emb = pad_sequence(emb, batch_first=True)
                    # print(f"emb: {len(emb[0])}")
                    # print(f"emb: {emb.shape}")
                    # print("=" * 20)
                    logits = cnn(emb)  # shape: (B, L, vocab_size)
                    # print(f"logits: {logits.shape}")
                    pred_tokens = logits.argmax(dim=-1)
                    # print(f"tokens: {pred_tokens.shape}")
                    pred_tokens = pred_tokens.to(device)
                    # pre_encoded_vq_codes = torch.tensor(load_casp_tokens("data/casp14_test/casp14_tokens.jsonl")["T1024-D1"]["vqid"],
                    #                                     dtype=torch.long, device=device)

                    # batch for foldtoken
                    vq_codes = []
                    batch_ids = []
                    chain_encodings = []
                    for i, protein_token in enumerate(pred_tokens):
                        L = true_lengths[i]
                        protein_token_without_padding = protein_token[:L]
                        vq_codes.append(protein_token_without_padding)
                        batch_ids.append(torch.full((L,), i, dtype=torch.long, device=protein_token.device))
                        chain_encodings.append(torch.full((L,), 1, dtype=torch.long, device=protein_token.device))

                    vq_codes_cat = torch.cat(vq_codes, dim=0)
                    batch_ids_cat = torch.cat(batch_ids, dim=0)
                    chain_encodings_cat = torch.cat(chain_encodings, 0)
                    # print(f"vq_codes_cat:\n{vq_codes_cat.shape}\nbatch_ids_cat:\n{batch_ids_cat.shape}\nchain_encodings_cat:\n{chain_encodings_cat.shape}")

                    proteins = decoder.decode(vq_codes_cat, chain_encodings_cat, batch_ids_cat)
                    # print("*"*20)
                    for protein, pdb in zip(proteins, pdb_batch):
                        # print(protein)
                        X, _, _ = protein.to_XCS(all_atom=False)
                        X = X.detach().squeeze(0).reshape(-1, 3).cpu().numpy()
                        try:
                            ref_protein = load_prot_from_pdb(pdb)
                        except Exception as e:
                            print(f"Error loading PDB {pdb}: {e}")
                            continue
                        lddt_score = lddt(ref_protein, X)
                        lddt_scores.append(lddt_score)
                        # print(lddt_score)
                print(f"{model_name} - {set_name}: {sum(lddt_scores) / len(lddt_scores)}")


def test_loading():
    test_pdbs = ["tokenizer_benchmark/casps/casp14/T1024-D1.pdb", "tokenizer_benchmark/casps/casp14/T1026-D1.pdb"]
    seqs = [get_seq_from_pdb(pdb_path) for pdb_path in test_pdbs]
    t_fold = TFold([1024], device="cuda").to("cuda").eval()
    print(hash(str(t_fold.decoder.state_dict())))
    proteins, tokens = t_fold(seqs)
    print(tokens)
    for protein, pdb in zip(proteins, test_pdbs):
        X, _, _ = protein.to_XCS(all_atom=False)
        X = X.detach().squeeze(0).reshape(-1, 3).cpu().numpy()
        try:
            ref_protein = load_prot_from_pdb(pdb)
        except Exception as e:
            print(f"Error loading PDB {pdb}: {e}")
            continue
        print(lddt(ref_protein, X))
    print("*" * 11)
    t_fold.save(".")
    t_fold = TFold.load_tfold(f"{t_fold.model_name}.pt", device="cuda").to("cuda").eval()
    print(hash(str(t_fold.decoder.state_dict())))
    proteins, tokens = t_fold(seqs)
    print(tokens)
    for protein, pdb in zip(proteins, test_pdbs):
        X, _, _ = protein.to_XCS(all_atom=False)
        X = X.detach().squeeze(0).reshape(-1, 3).cpu().numpy()
        try:
            ref_protein = load_prot_from_pdb(pdb)
        except Exception as e:
            print(f"Error loading PDB {pdb}: {e}")
            continue
        print(lddt(ref_protein, X))


def training_test():
    device = "cuda"
    # define input
    test_pdbs = ["tokenizer_benchmark/casps/casp14/T1024-D1.pdb", "tokenizer_benchmark/casps/casp14/T1026-D1.pdb"]
    seqs = [get_seq_from_pdb(pdb_path) for pdb_path in test_pdbs]
    ref_proteins = [load_prot_from_pdb(test_pdb) for test_pdb in test_pdbs]
    fold_model = FoldToken(device=device)
    tokens_reference = [fold_model.encode_pdb(test_pdb) for test_pdb in test_pdbs]
    tokens_reference_padded = pad_sequence(tokens_reference, batch_first=True, padding_value=PAD_LABEL)
    protein_reference = [load_prot_from_pdb(test_pdb) for test_pdb in test_pdbs]
    # define model
    model = TFold(hidden=[2048, 2048], kernel_sizes=[5, 5], use_lora=True).to(device)
    # define learning stuff
    criterion = nn.CrossEntropyLoss(ignore_index=PAD_LABEL)
    optimizer = torch.optim.Adam(model.parameters(), lr=0.001)
    # get predicted tokens + protein structure
    model.train()
    for _ in range(100):
        protein_predictions, logits = model(seqs)
        # get loss
        mask = (tokens_reference_padded != PAD_LABEL)
        loss = calc_token_loss(criterion, logits, tokens_reference_padded)
        # backpropagate
        optimizer.zero_grad()
        loss.backward()
        optimizer.step()
        # get lddt
        lddt_scores = calc_lddt_scores(protein_predictions, protein_reference)
        # log
        batch_size = len(seqs)
        total_loss = loss.detach().item() * batch_size
        total_acc = _masked_accuracy(logits, tokens_reference_padded, mask) * batch_size
        print(f"token loss: {loss}")
        print(lddt_scores)


def protT5_test():
    device = "cuda"
    transformer_link = "Rostlab/prot_t5_xl_half_uniref50-enc"
    tokenizer = T5Tokenizer.from_pretrained(transformer_link, do_lower_case=False, use_fast=False)
    model = T5EncoderModel.from_pretrained(transformer_link).to(device)

    seqs = ["AGHGFEFF", "FGTGAD"]
    true_lengths = [len(seq) for seq in seqs]
    print(f"lengths: {true_lengths}")
    # prepare seqs
    x = [" ".join(seq.translate(str.maketrans('UZO', 'XXX'))) for seq in seqs]
    encoding = tokenizer.batch_encode_plus(
        x,
        add_special_tokens=True,
        padding='longest',
        return_tensors='pt'
    )
    print(f"encoding:\n{encoding}")
    input_ids = encoding['input_ids'].to(device)
    attention_mask = encoding['attention_mask'].to(device)

    print(f"attention_mask:\n{attention_mask}")
    relevant_mask = ((input_ids != 0) & (input_ids != 1)).unsqueeze(-1)
    outputs = model(input_ids, attention_mask=attention_mask)
    hidden = outputs.last_hidden_state
    print(f"hidden.shape{hidden.shape}")
    print(hidden)
    new_hidden = hidden * relevant_mask
    new_hidden = new_hidden[:, :-1, :]
    print(f"new_hidden.shape{new_hidden.shape}")
    print(new_hidden)


def bio2token_test():
    device = "cuda"
    model_configs = load_from_yaml("models/bio2token/files/model.yaml")["model"]
    model_config = pi_instantiate(AutoencoderConfig, model_configs)
    model = Autoencoder(model_config)
    state_dict = torch.load("models/bio2token/files/epoch=0243-val_loss_epoch=0.71-best-checkpoint.ckpt")["state_dict"]
    # Remove 'model.' prefix from keys if present
    state_dict_bis = {k.replace("model.", ""): v for k, v in state_dict.items()}
    model.load_state_dict(state_dict_bis)
    model.to(device)
    print("inited model")

    pdb_path = "tokenizer_benchmark/casps/casp14/T1024-D1.pdb"
    pdb_dict = pdb_2_dict(
        pdb_path,
        None,
    )
    structure, unknown_structure, residue_name, residue_ids, token_class, atom_names_reordered = uniform_dataframe(
        pdb_dict["seq"],
        pdb_dict["res_types"],
        pdb_dict["coords_groundtruth"],
        pdb_dict["atom_names"],
        pdb_dict["res_atom_start"],
        pdb_dict["res_atom_end"],
    )
    batch = {
        "structure": torch.tensor(structure).float(),
        "unknown_structure": torch.tensor(unknown_structure).bool(),
        "residue_ids": torch.tensor(residue_ids).long(),
        "token_class": torch.tensor(token_class).long(),
    }
    batch = {k: v[~batch["unknown_structure"]] for k, v in batch.items()}
    batch = compute_masks(batch, structure_track=True)
    batch = {k: v[None].to(device) for k, v in batch.items()}
    batch = model.encoder(batch)
    print(
        f"5 batch:\nindices-{batch['indices'].shape}\n{batch['indices']}\nencoding-{batch['encoding'].shape}\n{batch['encoding']}\neos_mask-{batch['eos_pad_mask'].shape}\n{batch['eos_pad_mask']}")
    batch = model.decoder(batch)
    print(f"6 batch:\n{batch['decoding'].shape}\n{batch['decoding']}")



def batched_bio2token():
    device = "cuda"
    model_configs = load_from_yaml("models/bio2token/files/model.yaml")["model"]
    model_config = pi_instantiate(AutoencoderConfig, model_configs)
    model = Autoencoder(model_config)
    state_dict = torch.load("models/bio2token/files/epoch=0243-val_loss_epoch=0.71-best-checkpoint.ckpt")["state_dict"]
    # Remove 'model.' prefix from keys if present
    state_dict_bis = {k.replace("model.", ""): v for k, v in state_dict.items()}
    model.load_state_dict(state_dict_bis)
    model.to(device)

    # define test_pbs
    test_pdbs = ["tokenizer_benchmark/casps/casp14_backbone/T1024-D1.pdb",
                 "tokenizer_benchmark/casps/casp14_backbone/T1026-D1.pdb"]
    # batch
    # Prepare lists for batch processing
    # structure, unknown_structure, residue_name, residue_ids, token_class, atom_names_reordered

    batch = batch_pdbs_for_bio2token(test_pdbs,device)

    batch = model.encoder(batch)
    print(
        f"preprocessed batch:\nindices-{batch['indices'].shape}\n{batch['indices']}\nencoding-{batch['encoding'].shape}\n{batch['encoding']}\neos_mask-{batch['eos_pad_mask'].shape}\n{batch['eos_pad_mask']}")
    batch = model.decoder(batch)
    print(f"processed batch:\n{batch['decoding'].shape}\n{batch['decoding']}")


def load_bio2_token_decoder_and_quantizer():
    model_configs = load_from_yaml("models/bio2token/files/model.yaml")["model"]
    model_config = pi_instantiate(AutoencoderConfig, model_configs)
    model = Autoencoder(model_config)
    state_dict = torch.load("models/bio2token/files/epoch=0243-val_loss_epoch=0.71-best-checkpoint.ckpt")["state_dict"]
    # Remove 'model.' prefix from keys if present
    state_dict_bis = {k.replace("model.", ""): v for k, v in state_dict.items()}
    model.load_state_dict(state_dict_bis)
    return model.decoder, model.encoder.quantizer,model.encoder

def get_padded_ground_truths(pdbs):
    batch = []
    dicts = [pdb_2_dict(pdb) for pdb in pdbs]
    for pdb_dict in dicts:
        structure, unknown_structure, residue_name, residue_ids, token_class, atom_names_reordered = uniform_dataframe(
            pdb_dict["seq"],
            pdb_dict["res_types"],
            pdb_dict["coords_groundtruth"],
            pdb_dict["atom_names"],
            pdb_dict["res_atom_start"],
            pdb_dict["res_atom_end"],
        )
        batch_item = {
            "structure": torch.tensor(structure).float(),
            "unknown_structure": torch.tensor(unknown_structure).bool(),
            "residue_ids": torch.tensor(residue_ids).long(),
            "token_class": torch.tensor(token_class).long(),
        }
        batch_item = {k: v[~batch_item["unknown_structure"]] for k, v in batch_item.items()}

        batch.append(batch_item)

    # taken from config
    sequences_to_pad = {
        "structure": 0,
    }
    # batch = [pdb_2_dict(pdb) for pdb in test_pdbs]
    batch = filter_batch(batch, sequences_to_pad.keys())
    batch = pad_and_stack_batch(
        batch,
        sequences_to_pad,
        1
    )
    return batch["structure"]


def bio2token_workflow():
    device = "cuda"
    # define models
    plm = ProtT5(device=device).to(device)
    cnn = ResidueTokenCNN(1024, [2048, 2048], 4096, [5, 5], bio2token=True).to(device)
    decoder=Bio2tokenDecoder(device=device).to(device)
    # input:
    test_pdbs = ["tokenizer_benchmark/casps/casp14_backbone/T1024-D1.pdb",
                 "tokenizer_benchmark/casps/casp14_backbone/T1026-D1.pdb"]
    seqs = [get_seq_from_pdb(pdb) for pdb in test_pdbs]
    true_lengths = [len(seq) for seq in seqs]
    # run through model:
    x = [" ".join(seq.translate(str.maketrans('UZO', 'XXX'))) for seq in seqs]
    x = plm(x)
    x = cnn(x)
    x = x.argmax(dim=-1)
    # construct eos mask:
    B, L = x.shape
    eos_mask = torch.ones(B, L, dtype=torch.bool, device=x.device)  # alle True = gepaddet
    for i, length in enumerate(true_lengths):
        eos_mask[i, :length * 4] = False
    print(f"indices: {x.shape}\n{x}")
    print(f"eos: {eos_mask.shape}\n{eos_mask}")
    x = decoder(x, eos_mask=eos_mask)

    # define losses
    config = RMSDConfig(
        prediction_name="predictions",  # Key for accessing prediction data in the batch
        target_name="targets",  # Key for accessing target data in the batch
        mask_name="mask",  # Key for accessing an optional mask in the batch
    )

    rmsd_metric = RMSD(config, name="rmsd").to(device)

    lddt_loss_module= SmoothLDDTLoss().to(device)
    # get gt
    targets = get_padded_ground_truths(test_pdbs).to(device)
    target_mask=~eos_mask
    #eval
    #rmsd
    print(f"targets: {targets.shape}\n{targets}")
    to_eval = {
        "predictions": x,
        "targets": targets,
        "mask": target_mask,
        "losses": {}
    }
    to_eval = rmsd_metric(to_eval)

    loss_value = to_eval["losses"]["rmsd"]  # → Tensor

    for i, val in enumerate(loss_value):
        print(f"loss[{i}]: {val.item()}")
    # lddt
    is_dna = torch.zeros((B, L), dtype=torch.bool, device=device)
    is_rna = torch.zeros((B, L), dtype=torch.bool, device=device)
    lddt_loss=lddt_loss_module(x,targets,is_dna,is_rna,target_mask)
    print(f"loss: {lddt_loss.item()}")


def get_protein_sizes_in_dataset(data_file="/mnt/data/large/subset/train/proteins.jsonl.gz",max_size=1_000):
    number_of_to_large_proteins = 0
    all_proteins = 0
    open_func = gzip.open if data_file.endswith('.gz') else builtins.open
    with  open_func(data_file, 'rt') as f:
        for line in f:
            values = json.loads(line)
            sequence_length = len((values['sequence']))
            if sequence_length > max_size:
                number_of_to_large_proteins += 1
                print(f"protein {values['id']} to long: {sequence_length}")
            all_proteins += 1

    print(f"done analysing {data_file}!")
    print(f"found {number_of_to_large_proteins} proteins larger then {max_size} in {all_proteins} proteins.")

def print_tensor(tensor,name):
    print(f"{name}-{tensor.shape}:\n{tensor}")


# def test_dataset_generation():
#     test_pdbs = ["tokenizer_benchmark/casps/casp14_backbone/T1024-D1.pdb",
#                  "tokenizer_benchmark/casps/casp14_backbone/T1026-D1.pdb"]
#     seqs= [get_seq_from_pdb(pdb) for pdb in test_pdbs]
#     seq_lengths=[len(seq) for seq in seqs]
#     embeddings, bio2token, foldtoken = process_batch(test_pdbs, seqs)
#     print_tensor(embeddings,"embeddings")
#     print_tensor(bio2token,"bio2token")
#     print_tensor(foldtoken,"foldtoken")
#     print(seq_lengths)

def test_new_model():
    device = "cuda"
    model = FinalModel([16_384, 8_192, 2_048], device=device, kernel_sizes=[21, 3, 3], dropout=0.0, decoder_lora=True)
    # input:
    # test_pdbs = ["tokenizer_benchmark/casps/casp14_backbone/T1024-D1.pdb",
    #              "tokenizer_benchmark/casps/casp14_backbone/T1026-D1.pdb"]
    test_pdbs = ["tokenizer_benchmark/casps/casp15_backbone/T1129s2-D1.pdb"]

    seqs = [get_seq_from_pdb(pdb) for pdb in test_pdbs]
    true_lengths = [len(seq) for seq in seqs]
    # define labels
    targets = get_padded_ground_truths(test_pdbs).to(device)
    # get 128 vector
    _, _, encoder = load_bio2_token_decoder_and_quantizer()
    encoder.to(device)
    bio2token_batch = batch_pdbs_for_bio2token(test_pdbs, device)
    bio2token_batch = encoder(bio2token_batch)
    gt_vector = bio2token_batch["encoding"].detach()
    # prepare training
    lddt_loss_module = SmoothLDDTLoss().to(device)
    optimizer = torch.optim.Adam(model.parameters(), lr=0.01)
    model.train()
    # run through model:
    for epoch in range(1001):
        optimizer.zero_grad()
        predictions, final_mask, cnn_out = model(seqs)
        vector_loss = F.mse_loss(cnn_out, gt_vector)
        # if epoch==0 or epoch==100:
        #     print_tensor(cnn_out,"predictions")
        #     print("***"*11)
        #     print_tensor(gt_vector,"targets")
        #     print("***" * 11)
        # print("vector loss:", vector_loss.item())
        # vector_loss.backward()
        B, L, _ = predictions.shape
        # lddt
        is_dna = torch.zeros((B, L), dtype=torch.bool, device=device)
        is_rna = torch.zeros((B, L), dtype=torch.bool, device=device)
        lddt_loss = lddt_loss_module(predictions.detach(), targets, is_dna, is_rna, final_mask)
        # lddt_loss.backward()
        total_loss = vector_loss + lddt_loss
        total_loss.backward()
        optimizer.step()
        if epoch % 100==0:
            print(
                f"epoch {epoch}: vector: {vector_loss.item()} | lddt:{lddt_loss.item()} | total loss: {total_loss.item()}")
        del lddt_loss, vector_loss, total_loss

    print("done")

if __name__ == '__main__':
<<<<<<< HEAD
    test_pdbs = ["tokenizer_benchmark/casps/casp14_backbone/T1024-D1.pdb",
                 "tokenizer_benchmark/casps/casp14_backbone/T1026-D1.pdb"]
    seqs= [get_seq_from_pdb(pdb) for pdb in test_pdbs]
    seq_lengths=[len(seq) for seq in seqs]
    embeddings, bio2token, foldtoken =process_batch(test_pdbs, seqs)
    for i in range(len(seq_lengths)):
        print_tensor(embeddings[i],"embeddings")
        print_tensor(bio2token[i],"bio2token")
        print_tensor(foldtoken[i],"foldtoken")
        print(seq_lengths[i])
=======
    test_new_model()
>>>>>>> 284eb81e
<|MERGE_RESOLUTION|>--- conflicted
+++ resolved
@@ -592,17 +592,4 @@
     print("done")
 
 if __name__ == '__main__':
-<<<<<<< HEAD
-    test_pdbs = ["tokenizer_benchmark/casps/casp14_backbone/T1024-D1.pdb",
-                 "tokenizer_benchmark/casps/casp14_backbone/T1026-D1.pdb"]
-    seqs= [get_seq_from_pdb(pdb) for pdb in test_pdbs]
-    seq_lengths=[len(seq) for seq in seqs]
-    embeddings, bio2token, foldtoken =process_batch(test_pdbs, seqs)
-    for i in range(len(seq_lengths)):
-        print_tensor(embeddings[i],"embeddings")
-        print_tensor(bio2token[i],"bio2token")
-        print_tensor(foldtoken[i],"foldtoken")
-        print(seq_lengths[i])
-=======
-    test_new_model()
->>>>>>> 284eb81e
+    test_new_model()