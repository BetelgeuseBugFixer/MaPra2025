import argparse
import json
import os
import time

import wandb
import torch
from torch.utils.data import DataLoader
from torch.nn.utils.rnn import pad_sequence

import matplotlib.pyplot as plt

from models.bio2token.data.utils.utils import pad_and_stack_tensors
from models.model_utils import SmoothLDDTLoss, TmLossModule
from models.simple_classifier.simple_classifier import ResidueTokenCNN
from models.datasets.datasets import ProteinPairJSONL, ProteinPairJSONL_FromDir, PAD_LABEL, StructureAndTokenSet, \
    TokenSet, StructureSet
from biotite.structure import AtomArray
from biotite.structure.io.pdb import PDBFile
import numpy as np

from models.end_to_end.whole_model import TFold, FinalModel, FinalFinalModel

# ------------------------------------------------------------
#  Utility functions
# ------------------------------------------------------------
LOSS_REGISTRY = {
    "lddt": SmoothLDDTLoss(),
    "tm": TmLossModule(),
}


def parse_args():
    parser = argparse.ArgumentParser(
        description="Train per-residue token classifier (CNN) with early stopping and plots"
    )

    # data
    group = parser.add_mutually_exclusive_group()
    group.add_argument("--emb_file", help="HDF5 file with one dataset per protein ID")
    group.add_argument("--emb_dir", help="Directory with per-protein .h5 files")

    parser.add_argument("--tok_jsonl",
                        help="JSONL with per-protein {'<ID>': {..., 'vqid': [...]}}")
    parser.add_argument("--split_file",
                        help="JSON containing the ids split into train, validation and test")
    parser.add_argument("--data_dir", help="Directory with train, validation and test sub directories")

    # model
    parser.add_argument("--model", type=str, default="cnn",
                        help="type of model to use, options: cnn, tfold, final, final_final")
    parser.add_argument("--resume", type=str, help="path to existing trainings folder with the latest model")
    parser.add_argument("--wandb_resume_id", type=str, help="W&B id of an existing wandb run")
    parser.add_argument("--load_optimizer", action="store_true",
                        help="Load optimizer state when resuming training")
    # end to end exclusive setting
    parser.add_argument("--lora_plm", action="store_true", help=" use lora to finetune the plm")
    parser.add_argument("--lora_decoder", action="store_true", help=" use lora to finetune the plm")
    parser.add_argument("--bio2token", action="store_true", help="use bio2token instead of foldtoken in tfold")
    parser.add_argument("--alpha", type=int, help="weight of the lddt loss", default=1)
    parser.add_argument("--beta", type=int, help="weight of the encoding loss", default=1)

    # cnn exclusive setting
    parser.add_argument("--codebook_size", type=int, default=1024,
                        help="Size of VQ vocabulary")
    parser.add_argument("--d_emb", type=int, default=1024)

    # general settings
    parser.add_argument("--kernel_size", type=int, nargs="+", default=[5], help="kernel size of the cnn")
    parser.add_argument("--hidden", type=int, nargs="+", default=[2048])

    # trainings setting
    parser.add_argument("--batch", type=int, default=1,
                        help="Batch size")
    parser.add_argument("--val_batch", type=int, default=1,
                        help="Batch size")
    parser.add_argument("--dropout", type=float, default=0.1)
    parser.add_argument("--epochs", type=int, default=10)
    parser.add_argument("--lr", type=float, default=1e-3)
    parser.add_argument("--device", default="cuda" if torch.cuda.is_available() else "cpu")
    parser.add_argument("--patience", type=int, default=3,
                        help="Early stopping patience (in epochs)")
    parser.add_argument("--no_wandb", action="store_true", help="do not log wandb")
    parser.add_argument("--plot", action="store_true", help="plot training progress")
    parser.add_argument("--out_folder", type=str, help="directory where the plots and model files will be stored",
                        required=True)
    parser.add_argument("--losses", nargs="+", default=["lddt"],
                        choices=list(LOSS_REGISTRY.keys()),
                        help="Loss functions to use")
    parser.add_argument("--loss_weights", nargs="+", type=float, default=[1.0],
                        help="Weights for each loss function")
    return parser.parse_args()


def create_tfold_data_loaders(data_dir, batch_size, val_batch_size, fine_tune_plm, bio2token=False, model_type="final"):
<<<<<<< HEAD
=======
    # train_dir = os.path.join(data_dir, "train")
>>>>>>> f80e38e4
    train_dir = os.path.join(data_dir, "val")
    val_dir = os.path.join(data_dir, "val")

    if model_type == "final":
        token_type = "encoding"
        train_set = StructureAndTokenSet(train_dir, token_type, precomputed_embeddings=not fine_tune_plm)
        val_set = StructureAndTokenSet(val_dir, token_type, precomputed_embeddings=not fine_tune_plm)
        # adapt padding function to whether the model will receive embeddings or seqs as input
        collate_function = collate_seq_struc_tok_batch if fine_tune_plm else collate_emb_struc_tok_batch
        return (
            DataLoader(train_set, batch_size=batch_size, collate_fn=collate_function, shuffle=True),
            DataLoader(val_set, batch_size=batch_size, collate_fn=collate_function)
        )
    elif model_type == "tfold":
        token_type = "bio2token" if bio2token else "foldtoken"
        train_set = TokenSet(train_dir, token_type=token_type, precomputed_embeddings=not fine_tune_plm)
        val_set = StructureAndTokenSet(val_dir, token_type, precomputed_embeddings=not fine_tune_plm)
        # get padding function based on input
        val_collate_function = collate_seq_struc_tok_batch if fine_tune_plm else collate_emb_struc_tok_batch
        train_collate_function = collate_seq_tok_batch if fine_tune_plm else collate_emb_tok_batch
        return (
            DataLoader(train_set, batch_size=batch_size, collate_fn=train_collate_function, shuffle=True),
            DataLoader(val_set, batch_size=val_batch_size, collate_fn=val_collate_function)
        )
    elif model_type == "final_final":
        train_set = StructureSet(train_dir, precomputed_embeddings=not fine_tune_plm)
        val_set = StructureSet(val_dir, precomputed_embeddings=not fine_tune_plm)
        collate_function = collate_seq_struc if fine_tune_plm else collate_emb_struc
        return (
            DataLoader(train_set, batch_size=batch_size, collate_fn=collate_function, shuffle=True),
            DataLoader(val_set, batch_size=batch_size, collate_fn=collate_function)
        )


def create_cnn_data_loaders(emb_source, tok_jsonl, train_ids, val_ids, test_ids, batch_size, use_single_file):
    DSClass = ProteinPairJSONL if use_single_file else ProteinPairJSONL_FromDir
    train_ds = DSClass(emb_source, tok_jsonl, train_ids)
    val_ds = DSClass(emb_source, tok_jsonl, val_ids)
    return (
        DataLoader(train_ds, batch_size=batch_size, shuffle=True, collate_fn=collate_emb_tok_batch),
        DataLoader(val_ds, batch_size=batch_size, shuffle=False, collate_fn=collate_emb_tok_batch),
    )


def find_latest_file(directory):
    for filename in os.listdir(directory):
        if "_latest" in filename:
            return os.path.join(directory, filename)
    return None


def build_t_fold(lora_plm, hidden, kernel_size, dropout, device, resume):
    if resume:
        model = TFold.load_tfold(resume, device=device).to(device)
    else:
        model = TFold(hidden=hidden, kernel_sizes=kernel_size, dropout=dropout, device=device, use_lora=lora_plm).to(
            device)
    return model


def build_final_model(lora_plm, lora_decoder, hidden, kernel_size, dropout, device, alpha, beta, resume):
    if resume:
        model = FinalModel.load_final(resume, device=device).to(device)
        # this part overrides the alpha and beta value saved with the model
        # this was introduced because alpha and beta was originally not saved with the model
        model.set_alpha(alpha)
        model.set_beta(beta)
    else:
        model = FinalModel(hidden, kernel_sizes=kernel_size, plm_lora=lora_plm, decoder_lora=lora_decoder,
                           device=device,
                           dropout=dropout, alpha=alpha, beta=beta)
    return model


def build_final_final_model(lora_plm, lora_decoder, hidden, kernel_size, dropout, device, resume):
    if resume:
        model_file_path = find_latest_file(resume)
        model = FinalFinalModel.load_final_final(model_file_path, device=device).to(device)
    else:
        model = FinalFinalModel(hidden, kernel_sizes=kernel_size, plm_lora=lora_plm, decoder_lora=lora_decoder,
                                device=device,
                                dropout=dropout)
    return model


def build_cnn(d_emb, hidden, vocab_size, kernel_size, dropout, lr, device, resume):
    if resume:
        model = ResidueTokenCNN.load_cnn(resume)
    else:
        model = ResidueTokenCNN(d_emb, hidden, vocab_size, kernel_size, dropout).to(device)
    return model


def collate_seq_struc(batch):
    sequences, structures = zip(*batch)
    # Pad structure
    structures = pad_and_stack_tensors(structures, 0)
    return list(sequences), structures


def collate_emb_struc(batch):
    embs, structures = zip(*batch)
    embs_padded = pad_sequence(embs, batch_first=True)
    # Pad structure
    structures = pad_and_stack_tensors(structures, 0)
    return embs_padded, structures


def collate_seq_struc_tok_batch(batch):
    sequences, token_lists, structures = zip(*batch)

    # Padding der VQ-Tokens
    padded_tokens = pad_sequence(token_lists, batch_first=True, padding_value=PAD_LABEL)
    structures = pad_and_stack_tensors(structures, 0)

    return list(sequences), padded_tokens, structures


def collate_seq_tok_batch(batch):
    sequences, token_lists = zip(*batch)

    # Padding der VQ-Tokens
    padded_tokens = pad_sequence(token_lists, batch_first=True, padding_value=PAD_LABEL)

    return list(sequences), padded_tokens


def collate_emb_struc_tok_batch(batch):
    embs, toks, structures = zip(*batch)

    # pad embeddings along the sequence dimension
    embs_padded = pad_sequence(embs, batch_first=True)  # pad with 0.0 by default
    # pad tokens along the sequence dimension, with PAD_LABEL
    toks_padded = pad_sequence(toks, batch_first=True, padding_value=PAD_LABEL)
    # pad structures
    structures = pad_and_stack_tensors(structures, 0)
    return embs_padded, toks_padded, structures


def collate_emb_tok_batch(batch):
    """
    batch: list of (emb, tok) where
      emb: Tensor[L_i, d_emb]
      tok: Tensor[L_i]
    Returns:
      embs_padded: Tensor[B, L_max, d_emb]
      toks_padded: Tensor[B, L_max]
    """
    embs, toks = zip(*batch)
    # pad embeddings along the sequence dimension
    embs_padded = pad_sequence(embs, batch_first=True)  # pad with 0.0 by default
    # pad tokens along the sequence dimension, with PAD_LABEL
    toks_padded = pad_sequence(toks, batch_first=True, padding_value=PAD_LABEL)
    return embs_padded, toks_padded


def load_split_file(split_file):
    with open(split_file) as f:
        split_data = json.load(f)
        train_ids = split_data['train']
        val_ids = split_data['val']
        test_ids = split_data['test']
    return train_ids, val_ids, test_ids


# ------------------------------------------------------------
# Save pdb snapshots during training (after every epoch 3 different proteins)
# ------------------------------------------------------------

def _select_first_n(dataset, n=3):
    """
    Returns list[(key, sample)] where sample is whatever the dataset returns.
    key is an ID if dataset has .ids, else the integer index.
    """
    out = []
    for idx in range(min(n, len(dataset))):
        key = getattr(dataset, "ids", [idx]*len(dataset))[idx] if hasattr(dataset, "ids") else idx
        out.append((key, dataset[idx]))
    return out

def _atomarray_from_coords(coords_np, atoms_per_res=4):
    """
    Build a simple AtomArray template (N, CA, C, O per residue) from coords.
    coords_np: (L*atoms_per_res, 3) numpy float array
    """
    coords_np = np.asarray(coords_np, dtype=np.float32)
    L = coords_np.shape[0] // atoms_per_res
    arr = AtomArray(L * atoms_per_res)
    arr.coord = coords_np

    # annotations
    atom_names = np.array(["N", "CA", "C", "O"])
    arr.atom_name = np.tile(atom_names, L)
    arr.res_id    = np.repeat(np.arange(1, L+1), atoms_per_res)
    arr.res_name  = np.repeat(np.array(["ALA"]), L * atoms_per_res)   # placeholder
    arr.chain_id  = np.repeat(np.array(["A"]), L * atoms_per_res)
    arr.element   = np.tile(np.array(["N","C","C","O"]), L)
    return arr

def _save_snapshot(sample, model, out_dir, tag, device, atoms_per_res=4):
    """
    sample: one item from val dataset. Accepts (model_in, structure) or (model_in, tokens, structure)
    Writes: <out_dir>/snapshots/epoch_XXX_<tag>.pdb
    """
    # unpack sample shapes
    if isinstance(sample, tuple) and len(sample) == 3:
        model_in, _, gt_struct = sample
    elif isinstance(sample, tuple) and len(sample) == 2:
        model_in, gt_struct = sample
    else:
        # If there’s no structure in the sample, we cannot build a template; fall back to zeros
        model_in, gt_struct = sample, None

    # pick forward function based on your models
    if hasattr(model, "plm_lora") and model.plm_lora:
        # model expects list[str] if finetuning PLM; else embeddings tensor
        if isinstance(model_in, torch.Tensor):
            forward_fn = getattr(model, "forward_from_embedding", None)
            assert forward_fn is not None, "Model needs forward_from_embedding() for embedding inputs"
            preds, final_mask, *_ = forward_fn(model_in.unsqueeze(0).to(device))
        else:
            preds, final_mask, *_ = model([model_in])  # list of one seq
    else:
        # not finetuning PLM → prefer forward_from_embedding (embeddings) if available
        forward_fn = getattr(model, "forward_from_embedding", None) or getattr(model, "forward", None)
        inp = model_in.unsqueeze(0).to(device) if isinstance(model_in, torch.Tensor) else [model_in]
        preds, final_mask, *_ = forward_fn(inp)

    # preds: (1, L*4, 3) or (L*4, 3)
    if preds.dim() == 3:
        preds_np = preds.squeeze(0).detach().cpu().numpy()
    else:
        preds_np = preds.detach().cpu().numpy()

    # Build a template AtomArray:
    # If we have GT structure tensor in sample, use its length to define L*4;
    # otherwise just build from predicted coords.
    if gt_struct is not None:
        if gt_struct.dim() == 3:    # (B, L*4, 3)
            gt_np = gt_struct[0].detach().cpu().numpy().astype(np.float32)
        else:                       # (L*4, 3)
            gt_np = gt_struct.detach().cpu().numpy().astype(np.float32)
        template = _atomarray_from_coords(gt_np, atoms_per_res=atoms_per_res)
    else:
        template = _atomarray_from_coords(preds_np, atoms_per_res=atoms_per_res)

    # Apply mask if provided (to drop padded atoms)
    if final_mask is not None:
        mask = final_mask
        if mask.dim() == 2:  # (1, L*4)
            mask = mask[0]
        mask_np = mask.detach().cpu().numpy().astype(bool)
        preds_np = preds_np[mask_np]
        template = template[mask_np]

    # Replace coordinates with predictions
    template.coord = preds_np.astype(np.float32)

    # Write PDB
    snap_dir = os.path.join(out_dir, "snapshots")
    os.makedirs(snap_dir, exist_ok=True)
    pdb = PDBFile()
    pdb.set_structure(template)
    pdb.write(os.path.join(snap_dir, f"{tag}.pdb"))


# ------------------------------------------------------------
# Main workflow with early stopping & plots
# ------------------------------------------------------------


def get_model():
    global args
    match args.model:
        case "cnn":
            return build_cnn(
                args.d_emb, args.hidden, args.codebook_size, args.kernel_size, args.dropout, args.lr, args.device,
                args.resume
            )
        case "t_fold":
            return build_t_fold(args.lora_plm, args.hidden, args.kernel_size, args.dropout,
                                args.device, args.resume)
        case "final":
            return build_final_model(args.lora_plm, args.lora_decoder, args.hidden, args.kernel_size, args.dropout,
                                     args.device, args.alpha, args.beta, args.resume)
        case "final_final":
            return build_final_final_model(args.lora_plm, args.lora_decoder, args.hidden, args.kernel_size,
                                           args.dropout, args.device, args.resume)
        case _:
            raise NotImplementedError


def init_wand_db():
    global args
    config = {
        **vars(args)
    }
    if args.wandb_resume_id:
        return wandb.init(
            entity="MaPra",
            project="monomer-structure-prediction",
            id=args.wandb_resume_id,
            resume="must",
            config=config,
        )
    return wandb.init(
        entity="MaPra",
        project="monomer-structure-prediction",
        config=config
    )


def get_dataset():
    global args
    if args.model == "cnn":
        use_file = args.emb_file is not None
        emb_source = args.emb_file if use_file else args.emb_dir

        train_ids, val_ids, test_ids = load_split_file(args.split_file)

        return create_cnn_data_loaders(
            emb_source, args.tok_jsonl, train_ids, val_ids, test_ids, args.batch, use_file
        )
    else:
        return create_tfold_data_loaders(args.data_dir, args.batch, args.val_batch, args.lora_plm, args.bio2token,
                                         args.model)


def print_epoch_end(score_dict, epoch, start):
    parts = [f"Epoch {epoch:02d} | duration {time.time() - start:.2f}s"]

    # a defined order of keys, because it is nice
    key_order = ["loss", "acc", "mse", "val_loss", "val_acc", "val_lddt", "val_mse"]

    # add known values
    for key in key_order:
        if key in score_dict and score_dict[key] is not None:
            parts.append(f"{key}: {score_dict[key]:.4f}")

    # just in case I forgot some
    for key, value in score_dict.items():
        if key not in key_order and value is not None:
            parts.append(f"{key}: {value}")

    print(" | " + " | ".join(parts))


def get_unique_folder(base_path):
    counter = 0
    new_path = base_path
    while os.path.exists(new_path):
        counter += 1
        new_path = f"{base_path}_{counter}"
    return new_path


def save_training_state(model, optimizer, scheduler, out_folder):
    optimizer_path = os.path.join(out_folder, f"optimizer.pt")
    scheduler_path = os.path.join(out_folder, f"scheduler.pt")

    torch.save(optimizer.state_dict(), optimizer_path)
    torch.save(scheduler.state_dict(), scheduler_path)
    model.save(out_folder, suffix="_latest")


def main():
    global args
    # init wand db
    run = None
    if not args.no_wandb:
        # wandb.login(key=open("wandb_key").read().strip())
        run = init_wand_db()
    start = time.time()
    print("preparing data...")
    # load dataset
    train_loader, val_loader = get_dataset()
    print(f"done: {time.time() - start:.2f}s")

    snapshot_cache = _select_first_n(val_loader.dataset, n=3)
    print(f"[snapshots] fixed samples from validation: {[k for k, _ in snapshot_cache]}")

    print("preparing model...")
    model = get_model()
    # create scheduler and optimizer
    optimizer = torch.optim.AdamW(
        model.parameters(),
        lr=args.lr,
        weight_decay=0.01
    )
    scheduler = torch.optim.lr_scheduler.ReduceLROnPlateau(
        optimizer,
        mode='min',
        factor=0.5,
        patience=4,
        min_lr=0.000005,
    )
    if args.resume and args.load_optimizer:
        optimizer_path = os.path.join(args.resume, "optimizer.pt")
        scheduler_path = os.path.join(args.resume, "scheduler.pt")
        if os.path.exists(optimizer_path) and os.path.exists(scheduler_path):
            optimizer.load_state_dict(torch.load(optimizer_path, map_location=args.device))
            scheduler.load_state_dict(torch.load(scheduler_path, map_location=args.device))
        else:
            print("Warning: Optimizer/scheduler states not found. Starting fresh.")

    # init losses
    loss_modules = [LOSS_REGISTRY[loss_name].to(args.device) for loss_name in args.losses]

    # init output
    folder_name = f"{model.model_name}_lr{args.lr}"
    out_folder = (os.path.join(args.out_folder, folder_name))
    # here we check if the folder already exists and if so add number at the end of it
    out_folder = get_unique_folder(out_folder)
    os.makedirs(out_folder, exist_ok=True)
    print(f"saving model to{out_folder}")

    # init important metric based on if the models need to optimize or minimize
    if model.maximize:
        best_val_score = -float('inf')
    else:
        best_val_score = float('inf')
    patience_ctr = 0

    # start training
    print("starting training...")
    for epoch in range(1, args.epochs + 1):
        start = time.time()
        train_score_dict = model.run_epoch(train_loader, loss_modules, args.loss_weights, optimizer=optimizer,
                                           device=args.device)
        val_score_dict = model.run_epoch(val_loader, loss_modules, args.loss_weights, device=args.device)
        score_dict = train_score_dict | val_score_dict

        # update scheduler
        scheduler.step(score_dict[model.key_metric])

        if not args.no_wandb:
            run.log(score_dict)

        # here we just print some basic statistic
        print_epoch_end(score_dict, epoch, start)

<<<<<<< HEAD
        model.eval() # fine because it automatically starts train mode again in next epoch
        with torch.no_grad():
            for key, sample in snapshot_cache:
                tag = f"epoch_{epoch:03d}_{str(key)}"
                _save_snapshot(sample, model, out_folder, tag, device=args.device)

        # save model
        model.save(out_folder, suffix="_latest")
=======
        # save state of training so we can always continue
        save_training_state(model, optimizer, scheduler, out_folder)
>>>>>>> f80e38e4
        # Early stopping check
        new_score = score_dict[model.key_metric]
        if ((model.maximize and new_score > best_val_score)
                or (not model.maximize and new_score < best_val_score)):
            best_val_score = new_score
            patience_ctr = 0
            # Save best model
            model.save(out_folder)
        else:
            patience_ctr += 1
            if patience_ctr >= args.patience:
                print(f"Stopping early at epoch {epoch} (no improvement for {args.patience} epochs)")
                break

    if not args.no_wandb:
        run.finish()
        # Plotting training curves

    # if args.plot:
    #    epochs_range = range(1, len(train_losses) + 1)
    #    plot_training(args.out_folder, epochs_range, train_accs, train_losses, val_accs, val_losses)

    print(f"Saved best model in → {out_folder}")


def plot_training(out_folder, epochs_range, train_accs, train_losses, val_accs, val_losses):
    plt.figure()
    plt.plot(epochs_range, train_losses, label='Train Loss')
    plt.plot(epochs_range, val_losses, label='Val Loss')
    plt.xlabel('Epoch')
    plt.ylabel('Loss')
    plt.legend()
    plt.title('Loss over Epochs')
    plt.savefig(os.path.join(out_folder, 'loss_curve.png'))
    plt.figure()
    plt.plot(epochs_range, train_accs, label='Train Acc')
    plt.plot(epochs_range, val_accs, label='Val Acc')
    plt.xlabel('Epoch')
    plt.ylabel('Accuracy')
    plt.legend()
    plt.title('Accuracy over Epochs')
    plt.savefig(os.path.join(out_folder, 'accuracy_curve.png'))


if __name__ == "__main__":
    global args
    args = parse_args()
    main()<|MERGE_RESOLUTION|>--- conflicted
+++ resolved
@@ -15,10 +15,6 @@
 from models.simple_classifier.simple_classifier import ResidueTokenCNN
 from models.datasets.datasets import ProteinPairJSONL, ProteinPairJSONL_FromDir, PAD_LABEL, StructureAndTokenSet, \
     TokenSet, StructureSet
-from biotite.structure import AtomArray
-from biotite.structure.io.pdb import PDBFile
-import numpy as np
-
 from models.end_to_end.whole_model import TFold, FinalModel, FinalFinalModel
 
 # ------------------------------------------------------------
@@ -93,10 +89,7 @@
 
 
 def create_tfold_data_loaders(data_dir, batch_size, val_batch_size, fine_tune_plm, bio2token=False, model_type="final"):
-<<<<<<< HEAD
-=======
     # train_dir = os.path.join(data_dir, "train")
->>>>>>> f80e38e4
     train_dir = os.path.join(data_dir, "val")
     val_dir = os.path.join(data_dir, "val")
 
@@ -538,7 +531,8 @@
         # here we just print some basic statistic
         print_epoch_end(score_dict, epoch, start)
 
-<<<<<<< HEAD
+        # save state of training so we can always continue
+        save_training_state(model, optimizer, scheduler, out_folder)
         model.eval() # fine because it automatically starts train mode again in next epoch
         with torch.no_grad():
             for key, sample in snapshot_cache:
@@ -547,10 +541,6 @@
 
         # save model
         model.save(out_folder, suffix="_latest")
-=======
-        # save state of training so we can always continue
-        save_training_state(model, optimizer, scheduler, out_folder)
->>>>>>> f80e38e4
         # Early stopping check
         new_score = score_dict[model.key_metric]
         if ((model.maximize and new_score > best_val_score)
